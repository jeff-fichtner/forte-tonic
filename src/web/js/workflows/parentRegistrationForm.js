--- conflicted
+++ resolved
@@ -172,180 +172,6 @@
   }
 
   /**
-<<<<<<< HEAD
-   * Calculate available time slots for each instructor
-   */
-  #calculateInstructorAvailability() {
-    const availability = {};
-
-    // Calculate availability for each instructor
-
-    // Create day mapping for registration lookups
-    const dayMap = {
-      monday: 0,
-      tuesday: 1,
-      wednesday: 2,
-      thursday: 3,
-      friday: 4,
-    };
-
-    this.instructors.forEach(instructor => {
-      let slotCount = 0;
-      const days = ['monday', 'tuesday', 'wednesday', 'thursday', 'friday'];
-
-      days.forEach(day => {
-        const daySchedule = instructor.availability?.[day] || instructor[day];
-
-        // Enhanced availability validation
-        if (!this.#isInstructorAvailableOnDay(instructor, day, daySchedule)) {
-          return; // Skip this day
-        }
-
-        // Calculate theoretical slots for this day (every 30-45 minutes)
-        const startTime = daySchedule.startTime;
-        const endTime = daySchedule.endTime || '17:00'; // Default end time
-
-        const startMinutes = this.#parseTime(startTime);
-        const endMinutes = this.#parseTime(endTime);
-
-        if (startMinutes !== null && endMinutes !== null && endMinutes > startMinutes) {
-          // Count existing registrations for this instructor on this day
-          const existingRegistrations = this.registrations.filter(reg => {
-            const regInstructorId = reg.instructorId?.value || reg.instructorId;
-            return (
-              regInstructorId === instructor.id && reg.day === this.#getRegistrationDayName(day)
-            );
-          });
-
-          // Calculate actual available slots considering overlaps
-          const availableSlots = this.#calculateAvailableSlotsForDay(
-            startMinutes,
-            endMinutes,
-            existingRegistrations
-          );
-
-          slotCount += availableSlots;
-        }
-      });
-
-      console.log(`📊 Total slots for ${instructor.firstName}: ${slotCount}`);
-      availability[instructor.id] = slotCount;
-    });
-
-    return availability;
-  }
-
-  /**
-   * Calculate filtered instructor availability based on selected filters
-   */
-  #calculateFilteredInstructorAvailability(
-    selectedDay = null,
-    selectedInstrument = null,
-    selectedLength = null
-  ) {
-    const availability = {};
-
-    // Create day mapping for registration lookups
-    const dayMap = {
-      monday: 0,
-      tuesday: 1,
-      wednesday: 2,
-      thursday: 3,
-      friday: 4,
-    };
-
-    this.instructors.forEach(instructor => {
-      let slotCount = 0;
-      const days =
-        selectedDay && selectedDay !== 'all'
-          ? [selectedDay]
-          : ['monday', 'tuesday', 'wednesday', 'thursday', 'friday'];
-
-      // Check if instructor teaches the selected instrument
-      if (selectedInstrument && selectedInstrument !== 'all') {
-        const instructorInstruments =
-          instructor.specialties ||
-          instructor.instruments ||
-          (instructor.primaryInstrument ? [instructor.primaryInstrument] : []);
-
-        const normalizedInstruments = Array.isArray(instructorInstruments)
-          ? instructorInstruments
-          : [instructorInstruments].filter(Boolean);
-
-        const teachesInstrument = normalizedInstruments.some(
-          inst => inst && inst.toLowerCase().includes(selectedInstrument.toLowerCase())
-        );
-
-        if (!teachesInstrument) {
-          availability[instructor.id] = 0;
-          return; // Skip this instructor
-        }
-      }
-
-      days.forEach(day => {
-        const daySchedule = instructor.availability?.[day] || instructor[day];
-
-        // Enhanced availability validation
-        if (!this.#isInstructorAvailableOnDay(instructor, day, daySchedule)) {
-          return; // Skip this day
-        }
-
-        const startTime = daySchedule.startTime;
-        const endTime = daySchedule.endTime || '17:00';
-
-        const startMinutes = this.#parseTime(startTime);
-        const endMinutes = this.#parseTime(endTime);
-
-        if (startMinutes !== null && endMinutes !== null && endMinutes > startMinutes) {
-          // Count existing registrations for this instructor on this day
-          const existingRegistrations = this.registrations.filter(reg => {
-            const regInstructorId = reg.instructorId?.value || reg.instructorId;
-            return (
-              regInstructorId === instructor.id && reg.day === this.#getRegistrationDayName(day)
-            );
-          });
-
-          // If length is specified, count slots for that specific length
-          if (selectedLength && selectedLength !== 'all') {
-            const lengthMinutes = parseInt(selectedLength);
-            // Count potential slots for this specific length
-            for (
-              let currentMinutes = startMinutes;
-              currentMinutes < endMinutes;
-              currentMinutes += 30
-            ) {
-              if (currentMinutes + lengthMinutes <= endMinutes) {
-                const hasConflict = this.#checkTimeSlotConflict(
-                  currentMinutes,
-                  lengthMinutes,
-                  existingRegistrations
-                );
-                if (!hasConflict) {
-                  slotCount++;
-                }
-              }
-            }
-          } else {
-            // Calculate available slots considering all possible lengths
-            const availableSlots = this.#calculateAvailableSlotsForDay(
-              startMinutes,
-              endMinutes,
-              existingRegistrations
-            );
-            slotCount += availableSlots;
-          }
-        }
-      });
-
-      availability[instructor.id] = slotCount;
-    });
-
-    return availability;
-  }
-
-  /**
-=======
->>>>>>> fe015e33
    * Check if instructor is available on a specific day
    * @param {object} instructor - Instructor object
    * @param {string} day - Day name (e.g., 'monday')
@@ -416,183 +242,6 @@
   }
 
   /**
-<<<<<<< HEAD
-   * Calculate available time slots for each day of the week
-   * @param {Array} instructorsToConsider - Optional array of instructors to filter by
-   */
-  #calculateDayAvailability(instructorsToConsider = null) {
-    const availability = {};
-    const days = ['monday', 'tuesday', 'wednesday', 'thursday', 'friday'];
-
-    // Create day mapping for registration lookups
-    const dayMap = {
-      monday: 0,
-      tuesday: 1,
-      wednesday: 2,
-      thursday: 3,
-      friday: 4,
-    };
-
-    // Initialize all days to 0
-    days.forEach(day => {
-      availability[day] = 0;
-    });
-
-    // Use filtered instructors if provided, otherwise use all instructors
-    const instructorsToUse = instructorsToConsider || this.instructors;
-
-    // Count slots for each day across selected instructors
-    instructorsToUse.forEach(instructor => {
-      days.forEach(day => {
-        const daySchedule = instructor.availability?.[day] || instructor[day];
-
-        // Use enhanced availability checking
-        if (!this.#isInstructorAvailableOnDay(instructor, day, daySchedule)) {
-          return; // Skip this instructor on this day
-        }
-
-        // Calculate theoretical slots for this day
-        const startTime = daySchedule.startTime;
-        const endTime = daySchedule.endTime || '17:00';
-
-        const startMinutes = this.#parseTime(startTime);
-        const endMinutes = this.#parseTime(endTime);
-
-        if (startMinutes !== null && endMinutes !== null && endMinutes > startMinutes) {
-          // Count existing registrations for this instructor on this day
-          const existingRegistrations = this.registrations.filter(reg => {
-            const regInstructorId = reg.instructorId?.value || reg.instructorId;
-            return (
-              regInstructorId === instructor.id && reg.day === this.#getRegistrationDayName(day)
-            );
-          });
-
-          // Calculate actual available slots considering overlaps
-          const availableSlots = this.#calculateAvailableSlotsForDay(
-            startMinutes,
-            endMinutes,
-            existingRegistrations
-          );
-
-          availability[day] += availableSlots;
-        }
-      });
-    });
-
-    return availability;
-  }
-
-  /**
-   * Calculate filtered day availability based on selected filters
-   */
-  #calculateFilteredDayAvailability(
-    selectedInstructor = null,
-    selectedInstrument = null,
-    selectedLength = null
-  ) {
-    const availability = {};
-    const days = ['monday', 'tuesday', 'wednesday', 'thursday', 'friday'];
-
-    // Create day mapping for registration lookups
-    const dayMap = {
-      monday: 0,
-      tuesday: 1,
-      wednesday: 2,
-      thursday: 3,
-      friday: 4,
-    };
-
-    // Initialize all days to 0
-    days.forEach(day => {
-      availability[day] = 0;
-    });
-
-    // Filter instructors based on selected instructor and instrument
-    let instructorsToUse = this.instructors;
-
-    if (selectedInstructor && selectedInstructor !== 'all') {
-      instructorsToUse = instructorsToUse.filter(
-        instructor => instructor.id === selectedInstructor
-      );
-    }
-
-    if (selectedInstrument && selectedInstrument !== 'all') {
-      instructorsToUse = instructorsToUse.filter(instructor => {
-        const instructorInstruments =
-          instructor.specialties ||
-          instructor.instruments ||
-          (instructor.primaryInstrument ? [instructor.primaryInstrument] : []);
-
-        const normalizedInstruments = Array.isArray(instructorInstruments)
-          ? instructorInstruments
-          : [instructorInstruments].filter(Boolean);
-
-        return normalizedInstruments.some(
-          inst => inst && inst.toLowerCase().includes(selectedInstrument.toLowerCase())
-        );
-      });
-    }
-
-    // Count slots for each day across filtered instructors
-    instructorsToUse.forEach(instructor => {
-      days.forEach(day => {
-        const daySchedule = instructor.availability?.[day] || instructor[day];
-
-        if (!this.#isInstructorAvailableOnDay(instructor, day, daySchedule)) {
-          return; // Skip this instructor on this day
-        }
-
-        const startTime = daySchedule.startTime;
-        const endTime = daySchedule.endTime || '17:00';
-
-        const startMinutes = this.#parseTime(startTime);
-        const endMinutes = this.#parseTime(endTime);
-
-        if (startMinutes !== null && endMinutes !== null && endMinutes > startMinutes) {
-          const existingRegistrations = this.registrations.filter(reg => {
-            const regInstructorId = reg.instructorId?.value || reg.instructorId;
-            return (
-              regInstructorId === instructor.id && reg.day === this.#getRegistrationDayName(day)
-            );
-          });
-
-          // If length is specified, count slots for that specific length
-          if (selectedLength && selectedLength !== 'all') {
-            const lengthMinutes = parseInt(selectedLength);
-            for (
-              let currentMinutes = startMinutes;
-              currentMinutes < endMinutes;
-              currentMinutes += 30
-            ) {
-              if (currentMinutes + lengthMinutes <= endMinutes) {
-                const hasConflict = this.#checkTimeSlotConflict(
-                  currentMinutes,
-                  lengthMinutes,
-                  existingRegistrations
-                );
-                if (!hasConflict) {
-                  availability[day]++;
-                }
-              }
-            }
-          } else {
-            const availableSlots = this.#calculateAvailableSlotsForDay(
-              startMinutes,
-              endMinutes,
-              existingRegistrations
-            );
-            availability[day] += availableSlots;
-          }
-        }
-      });
-    });
-
-    return availability;
-  }
-
-  /**
-=======
->>>>>>> fe015e33
    * Calculate cascading day availability based on selected instrument
    */
   #calculateCascadingDayAvailability(selectedInstrument = null) {
@@ -1065,84 +714,6 @@
   }
 
   /**
-<<<<<<< HEAD
-   * Calculate available time slots for each instrument based on selected instructors
-   */
-  #calculateInstrumentAvailability(instruments, instructorsToConsider) {
-    const availability = {};
-
-    // Create day mapping for registration lookups
-    const dayMap = {
-      monday: 0,
-      tuesday: 1,
-      wednesday: 2,
-      thursday: 3,
-      friday: 4,
-    };
-
-    // Initialize all instruments to 0
-    instruments.forEach(instrument => {
-      availability[instrument] = 0;
-    });
-
-    // Count slots for each instrument across selected instructors
-    instructorsToConsider.forEach(instructor => {
-      const days = ['monday', 'tuesday', 'wednesday', 'thursday', 'friday'];
-
-      // Get instructor's instruments
-      const instructorInstruments =
-        instructor.specialties ||
-        instructor.instruments ||
-        (instructor.primaryInstrument ? [instructor.primaryInstrument] : []);
-
-      const normalizedInstruments = Array.isArray(instructorInstruments)
-        ? instructorInstruments
-        : [instructorInstruments].filter(Boolean);
-
-      days.forEach(day => {
-        const daySchedule = instructor.availability?.[day] || instructor[day];
-        if (daySchedule && daySchedule.startTime && daySchedule.isAvailable) {
-          const startTime = daySchedule.startTime;
-          const endTime = daySchedule.endTime || '17:00';
-
-          const startMinutes = this.#parseTime(startTime);
-          const endMinutes = this.#parseTime(endTime);
-
-          if (startMinutes !== null && endMinutes !== null && endMinutes > startMinutes) {
-            const totalDuration = endMinutes - startMinutes;
-            const theoreticalSlots = Math.floor(totalDuration / 30);
-
-            // Count existing registrations for this instructor on this day
-            const existingRegistrations = this.registrations.filter(reg => {
-              const regInstructorId = reg.instructorId?.value || reg.instructorId;
-              return (
-                regInstructorId === instructor.id && reg.day === this.#getRegistrationDayName(day)
-              );
-            });
-
-            const availableSlots = Math.max(0, theoreticalSlots - existingRegistrations.length);
-
-            // Add slots for each instrument this instructor teaches
-            normalizedInstruments.forEach(instrument => {
-              if (
-                instrument &&
-                instrument.trim() &&
-                availability.hasOwnProperty(instrument.trim())
-              ) {
-                availability[instrument.trim()] += availableSlots;
-              }
-            });
-          }
-        }
-      });
-    });
-
-    return availability;
-  }
-
-  /**
-=======
->>>>>>> fe015e33
    * Calculate filtered instrument availability based on selected filters
    */
   #calculateFilteredInstrumentAvailability(
@@ -1335,218 +906,6 @@
   }
 
   /**
-<<<<<<< HEAD
-   * Calculate availability for each lesson length based on selected instructors
-   */
-  #calculateLengthAvailability() {
-    const selectedInstructorChips = document.querySelectorAll(
-      '#instructor-chips-container .chip.selected'
-    );
-    const availability = { 30: 0, 45: 0, 60: 0 };
-
-    if (selectedInstructorChips.length === 0) {
-      // If no instructors selected, show all available from current filter
-      this.instructors.forEach(instructor => {
-        this.#addInstructorLengthAvailability(instructor, availability);
-      });
-    } else {
-      // Calculate based on selected instructors
-      selectedInstructorChips.forEach(chip => {
-        const instructorId = chip.dataset.value; // Fixed: use dataset.value instead of dataset.instructorId
-        if (instructorId === 'all') {
-          // If "All Instructors" is selected, process all instructors
-          this.instructors.forEach(instructor => {
-            this.#addInstructorLengthAvailability(instructor, availability);
-          });
-        } else {
-          // Process specific instructor
-          const instructor = this.instructors.find(inst => inst.id === instructorId);
-          if (instructor) {
-            this.#addInstructorLengthAvailability(instructor, availability);
-          }
-        }
-      });
-    }
-
-    return availability;
-  }
-
-  /**
-   * Calculate filtered length availability based on selected filters
-   */
-  #calculateFilteredLengthAvailability(
-    selectedInstructor = null,
-    selectedDay = null,
-    selectedInstrument = null
-  ) {
-    const availability = { 30: 0, 45: 0, 60: 0 };
-
-    // Create day mapping for registration lookups
-    const dayMap = {
-      monday: 0,
-      tuesday: 1,
-      wednesday: 2,
-      thursday: 3,
-      friday: 4,
-    };
-
-    // Filter instructors based on current selections
-    let instructorsToUse = this.instructors;
-
-    if (selectedInstructor && selectedInstructor !== 'all') {
-      instructorsToUse = instructorsToUse.filter(
-        instructor => instructor.id === selectedInstructor
-      );
-    }
-
-    if (selectedInstrument && selectedInstrument !== 'all') {
-      instructorsToUse = instructorsToUse.filter(instructor => {
-        const instructorInstruments =
-          instructor.specialties ||
-          instructor.instruments ||
-          (instructor.primaryInstrument ? [instructor.primaryInstrument] : []);
-
-        const normalizedInstruments = Array.isArray(instructorInstruments)
-          ? instructorInstruments
-          : [instructorInstruments].filter(Boolean);
-
-        return normalizedInstruments.some(
-          inst => inst && inst.toLowerCase().includes(selectedInstrument.toLowerCase())
-        );
-      });
-    }
-
-    // Calculate availability for each length
-    instructorsToUse.forEach(instructor => {
-      const days =
-        selectedDay && selectedDay !== 'all'
-          ? [selectedDay]
-          : ['monday', 'tuesday', 'wednesday', 'thursday', 'friday'];
-
-      days.forEach(day => {
-        const daySchedule = instructor.availability?.[day] || instructor[day];
-
-        if (!this.#isInstructorAvailableOnDay(instructor, day, daySchedule)) {
-          return;
-        }
-
-        const startTime = daySchedule.startTime;
-        const endTime = daySchedule.endTime || '17:00';
-
-        const startMinutes = this.#parseTime(startTime);
-        const endMinutes = this.#parseTime(endTime);
-
-        if (startMinutes !== null && endMinutes !== null && endMinutes > startMinutes) {
-          const dayIndex = dayMap[day];
-          const existingRegistrations = this.registrations.filter(reg => {
-            const regInstructorId = reg.instructorId?.value || reg.instructorId;
-            return (
-              regInstructorId === instructor.id && reg.day === this.#getRegistrationDayName(day)
-            );
-          });
-
-          // Count potential slots for each length
-          [30, 45, 60].forEach(length => {
-            for (
-              let currentMinutes = startMinutes;
-              currentMinutes < endMinutes;
-              currentMinutes += 30
-            ) {
-              if (currentMinutes + length <= endMinutes) {
-                const hasConflict = this.#checkTimeSlotConflict(
-                  currentMinutes,
-                  length,
-                  existingRegistrations
-                );
-                if (!hasConflict) {
-                  availability[length]++;
-                }
-              }
-            }
-          });
-        }
-      });
-    });
-
-    return availability;
-  }
-
-  /**
-   * Helper method to add lesson length availability for a specific instructor
-   */
-  #addInstructorLengthAvailability(instructor, availability) {
-    const days = ['monday', 'tuesday', 'wednesday', 'thursday', 'friday'];
-
-    // Create day mapping for registration lookups
-    const dayMap = {
-      monday: 0,
-      tuesday: 1,
-      wednesday: 2,
-      thursday: 3,
-      friday: 4,
-    };
-
-    days.forEach(day => {
-      const daySchedule = instructor.availability?.[day] || instructor[day];
-
-      // Check if instructor is available on this day
-      if (
-        !daySchedule ||
-        !daySchedule.isAvailable ||
-        !daySchedule.startTime ||
-        !daySchedule.endTime
-      ) {
-        return;
-      }
-
-      const startTime = daySchedule.startTime;
-      const endTime = daySchedule.endTime;
-
-      const startMinutes = this.#parseTime(startTime);
-      const endMinutes = this.#parseTime(endTime);
-
-      if (startMinutes === null || endMinutes === null || endMinutes <= startMinutes) {
-        return;
-      }
-
-      // Get existing registrations for this instructor on this day
-      const dayIndex = dayMap[day];
-      const existingRegistrations = this.registrations.filter(reg => {
-        const regInstructorId = reg.instructorId?.value || reg.instructorId;
-        return regInstructorId === instructor.id && reg.day === this.#getRegistrationDayName(day);
-      });
-
-      // Count actual available slots by checking each possible time slot
-      // Generate potential time slots (every 30 minutes from start to end)
-      for (let currentMinutes = startMinutes; currentMinutes < endMinutes; currentMinutes += 30) {
-        // Check each lesson length
-        [30, 45, 60].forEach(length => {
-          // Check if this length would fit within instructor's available window
-          if (currentMinutes + length > endMinutes) {
-            return;
-          }
-
-          // Check if this length would conflict with existing registrations
-          const lengthConflict = this.#checkTimeSlotConflict(
-            currentMinutes,
-            length,
-            existingRegistrations
-          );
-          if (!lengthConflict) {
-            availability[length]++;
-          }
-        });
-      }
-    });
-
-    console.log(
-      `📊 Total for ${instructor.firstName}: 30min=${availability[30]}, 45min=${availability[45]}, 60min=${availability[60]}`
-    );
-  }
-
-  /**
-=======
->>>>>>> fe015e33
    * Generate time slots for all instructors
    */
   #generateTimeSlots() {
@@ -2436,176 +1795,6 @@
   }
 
   /**
-<<<<<<< HEAD
-   * Update all filter chips based on current filter state with cascading logic
-   */
-  #updateAllFilterChips() {
-    // Store current active selections
-    const parentContainer = document.getElementById('parent-registration');
-    if (!parentContainer) return;
-
-    const currentInstructor =
-      parentContainer.querySelector('.instructor-chip.active')?.dataset.value;
-    const currentDay = parentContainer.querySelector('.day-chip.active')?.dataset.value;
-    const currentInstrument =
-      parentContainer.querySelector('.instrument-chip.active')?.dataset.value;
-    const currentLength = parentContainer.querySelector('.length-chip.active')?.dataset.value;
-
-    // Cascading regeneration - each chip considers only upstream filters
-    // 1. Instrument chips (no upstream filters - always show all)
-    this.#generateInstrumentChips();
-
-    // 2. Day chips (filtered by selected instrument)
-    this.#generateDayChips();
-
-    // 3. Length chips (filtered by selected instrument + day)
-    this.#generateLengthChips();
-
-    // 4. Instructor chips (filtered by selected instrument + day + length)
-    this.#generateInstructorChips();
-
-    // Restore the active states, but clear downstream selections if upstream changed
-    if (currentInstrument) {
-      const instructorChip = parentContainer.querySelector(
-        `.instructor-chip[data-value="${currentInstructor}"]`
-      );
-      if (instructorChip) {
-        instructorChip.classList.add('active', 'selected');
-        instructorChip.style.background = '#2b68a4';
-        instructorChip.style.color = 'white';
-        instructorChip.style.border = '2px solid #2b68a4';
-
-        // If a specific instructor was selected, ensure "All Instructors" is deselected
-        if (currentInstructor !== 'all') {
-          const allInstructorChip = parentContainer.querySelector(
-            '.instructor-chip[data-value="all"]'
-          );
-          if (allInstructorChip) {
-            allInstructorChip.classList.remove('active', 'selected');
-            const isAvailable = allInstructorChip.classList.contains('available');
-            const isLimited = allInstructorChip.classList.contains('limited');
-            allInstructorChip.style.background = isAvailable
-              ? '#e8f5e8'
-              : isLimited
-                ? '#fff3e0'
-                : '#ffebee';
-            allInstructorChip.style.color = 'inherit';
-            allInstructorChip.style.border = isAvailable
-              ? '2px solid #4caf50'
-              : isLimited
-                ? '2px solid #ff9800'
-                : '2px solid #f44336';
-          }
-        }
-      }
-    }
-
-    if (currentDay) {
-      const dayChip = parentContainer.querySelector(`.day-chip[data-value="${currentDay}"]`);
-      if (dayChip) {
-        dayChip.classList.add('active', 'selected');
-        dayChip.style.background = '#2b68a4';
-        dayChip.style.color = 'white';
-        dayChip.style.border = '2px solid #2b68a4';
-
-        // If a specific day was selected, ensure "All Days" is deselected
-        if (currentDay !== 'all') {
-          const allDayChip = parentContainer.querySelector('.day-chip[data-value="all"]');
-          if (allDayChip) {
-            allDayChip.classList.remove('active', 'selected');
-            const isAvailable = allDayChip.classList.contains('available');
-            const isLimited = allDayChip.classList.contains('limited');
-            allDayChip.style.background = isAvailable
-              ? '#e8f5e8'
-              : isLimited
-                ? '#fff3e0'
-                : '#ffebee';
-            allDayChip.style.color = 'inherit';
-            allDayChip.style.border = isAvailable
-              ? '2px solid #4caf50'
-              : isLimited
-                ? '2px solid #ff9800'
-                : '2px solid #f44336';
-          }
-        }
-      }
-    }
-
-    if (currentInstrument) {
-      const instrumentChip = parentContainer.querySelector(
-        `.instrument-chip[data-value="${currentInstrument}"]`
-      );
-      if (instrumentChip) {
-        instrumentChip.classList.add('active', 'selected');
-        instrumentChip.style.background = '#2b68a4';
-        instrumentChip.style.color = 'white';
-        instrumentChip.style.border = '2px solid #2b68a4';
-
-        // If a specific instrument was selected, ensure "All Instruments" is deselected
-        if (currentInstrument !== 'all') {
-          const allInstrumentChip = parentContainer.querySelector(
-            '.instrument-chip[data-value="all"]'
-          );
-          if (allInstrumentChip) {
-            allInstrumentChip.classList.remove('active', 'selected');
-            const isAvailable = allInstrumentChip.classList.contains('available');
-            const isLimited = allInstrumentChip.classList.contains('limited');
-            allInstrumentChip.style.background = isAvailable
-              ? '#e8f5e8'
-              : isLimited
-                ? '#fff3e0'
-                : '#ffebee';
-            allInstrumentChip.style.color = 'inherit';
-            allInstrumentChip.style.border = isAvailable
-              ? '2px solid #4caf50'
-              : isLimited
-                ? '2px solid #ff9800'
-                : '2px solid #f44336';
-          }
-        }
-      }
-    }
-
-    if (currentLength) {
-      const lengthChip = parentContainer.querySelector(
-        `.length-chip[data-value="${currentLength}"]`
-      );
-      if (lengthChip) {
-        lengthChip.classList.add('active', 'selected');
-        lengthChip.style.background = '#2b68a4';
-        lengthChip.style.color = 'white';
-        lengthChip.style.border = '2px solid #2b68a4';
-
-        // If a specific length was selected, ensure "All Lengths" is deselected
-        if (currentLength !== 'all') {
-          const allLengthChip = parentContainer.querySelector('.length-chip[data-value="all"]');
-          if (allLengthChip) {
-            allLengthChip.classList.remove('active', 'selected');
-            const isAvailable = allLengthChip.classList.contains('available');
-            const isLimited = allLengthChip.classList.contains('limited');
-            allLengthChip.style.background = isAvailable
-              ? '#e8f5e8'
-              : isLimited
-                ? '#fff3e0'
-                : '#ffebee';
-            allLengthChip.style.color = 'inherit';
-            allLengthChip.style.border = isAvailable
-              ? '2px solid #4caf50'
-              : isLimited
-                ? '2px solid #ff9800'
-                : '2px solid #f44336';
-          }
-        }
-      }
-    }
-
-    // Re-attach listeners to the new chips
-    this.#attachFilterChipListeners();
-  }
-
-  /**
-=======
->>>>>>> fe015e33
    * Regenerate time slots based on current filter selections
    */
   #regenerateFilteredTimeSlots() {
