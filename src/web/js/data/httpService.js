--- conflicted
+++ resolved
@@ -195,31 +195,12 @@
   /**
    *
    */
-<<<<<<< HEAD
-  static #callServerFunction(serverFunctionName, payload, mapper = null, context = null) {
-    return new Promise(async (resolve, reject) => {
-      try {
-        // Get stored access code for authentication
-        const headers = {
-          'Content-Type': 'application/json',
-        };
-
-        // Include access code and login type in header if available
-        if (window.AccessCodeManager) {
-          const storedAuthData = window.AccessCodeManager.getStoredAuthData();
-          if (storedAuthData) {
-            headers['x-access-code'] = storedAuthData.accessCode;
-            headers['x-login-type'] = storedAuthData.loginType;
-          }
-        }
-=======
   static async #callServerFunction(serverFunctionName, payload, mapper = null, _context = null) {
     try {
       // Get stored access code for authentication
       const headers = {
         'Content-Type': 'application/json',
       };
->>>>>>> 687e902d
 
       // Include access code and login type in header if available
       if (window.AccessCodeManager) {
