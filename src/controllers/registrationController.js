/**
 * Registration Controller - Application layer API endpoints for program registration management
 * Handles classes, registrations, rooms, and registration lifecycle
 *
 * Updated to use Domain-Driven Design architecture with service container
 * and application services for business logic coordination.
 */

import { getAuthenticatedUserEmail } from '../middleware/auth.js';
import { getLogger } from '../utils/logger.js';
import { serviceContainer } from '../infrastructure/container/serviceContainer.js';
import { _fetchData } from '../utils/helpers.js';

const logger = getLogger();

export class RegistrationController {
  /**
   * Get all classes/programs
   */
  static async getClasses(req, res) {
    try {
      const programRepository = serviceContainer.get('programRepository');
      const data = await programRepository.getClasses();
      res.json(data);
    } catch (error) {
      logger.error('Error getting classes:', error);
      res.status(500).json({ error: error.message });
    }
  }

  /**
   * Get registrations with filtering and pagination
   */
  static async getRegistrations(req, res) {
    try {
      // Use the normalized request data from middleware
      const request = req.requestData || {};

      const registrationApplicationService = serviceContainer.get('registrationApplicationService');

      const options = {
        studentId: request.studentId,
        classId: request.classId,
        instructorId: request.instructorId,
        registrationType: request.registrationType,
        schoolYear: request.schoolYear,
        trimester: request.trimester,
        isActive: request.isActive,
        page: request.page || 1,
        pageSize: request.pageSize || 1000, // Increased to 1000
        sortBy: request.sortBy || 'registeredAt',
        sortOrder: request.sortOrder || 'desc',
      };

      // Get registrations through application service
      const result = await registrationApplicationService.getRegistrations(options);

      // For backward compatibility with existing pagination format
      const legacyResult = _fetchData(
        () => result.registrations,
        request.page || 0,
        request.pageSize || 1000
      );

      // Enhance with domain insights
      legacyResult.domainInsights = {
        totalActive: result.registrations.filter(r => r.isActive).length,
        totalByType: RegistrationController.#groupByRegistrationType(result.registrations),
        totalConflicts: result.registrations.filter(r => r.hasConflicts).length,
      };

      res.json(legacyResult);
    } catch (error) {
      logger.error('Error getting registrations:', error);
      res.status(500).json({ error: error.message });
    }
  }

  /**
   * Get all rooms
   */
  static async getRooms(req, res) {
    try {
      const userRepository = serviceContainer.get('userRepository');
      const data = await userRepository.getRooms();
      res.json(data);
    } catch (error) {
      logger.error('Error getting rooms:', error);
      res.status(500).json({ error: error.message });
    }
  }

  /**
   * Create Registration using application service with comprehensive validation
   */
  static async createRegistration(req, res) {
    try {
      const requestData = req.body;

      // Get the authenticated user's email for audit purposes
      const authenticatedUserEmail = getAuthenticatedUserEmail(req);

<<<<<<< HEAD
      console.log('🎯 Registration creation request received:', {
=======
      logger.info('🎯 Registration creation request received:', {
>>>>>>> 687e902d
        ...requestData,
        authenticatedUser: authenticatedUserEmail,
        currentUser: req.currentUser,
        hasAccessCode: !!requestData.accessCode,
      });

      // Basic validation
      if (!requestData.studentId || !requestData.registrationType) {
        return res.status(400).json({
          success: false,
          message: 'Missing required fields: studentId, registrationType',
        });
      }

      // Use the registration application service for business logic
      const registrationApplicationService = serviceContainer.get('registrationApplicationService');

      // Process registration through application service with authenticated user
      const result = await registrationApplicationService.processRegistration(
        requestData,
        authenticatedUserEmail
      );

      // Return enriched response with complete registration data
      res.status(201).json({
        success: true,
        message: 'Registration created successfully',
        data: {
          id: result.registration.id,
          studentId: result.registration.studentId,
          instructorId: result.registration.instructorId,
          day: result.registration.day,
          startTime: result.registration.startTime,
          length: result.registration.length,
          registrationType: result.registration.registrationType,
          instrument: result.registration.instrument,
          classId: result.registration.classId,
          classTitle: result.registration.classTitle,
          roomId: result.registration.roomId,
          transportationType: result.registration.transportationType,
          notes: result.registration.notes,
          schoolYear: result.registration.schoolYear,
          trimester: result.registration.trimester,
          expectedStartDate: result.registration.expectedStartDate,
          registeredAt: result.registration.registeredAt,
          registeredBy: result.registration.registeredBy,
        },
        timestamp: new Date().toISOString(),
      });
    } catch (error) {
      logger.error('Error creating registration:', error);
      res.status(400).json({
        success: false,
        message: 'Failed to create registration',
        error: error.message,
      });
    }
  }

  /**
   * Update registration using application service
   */
  static async updateRegistration(req, res) {
    try {
      const { registrationId } = req.params;
      const updates = req.body;
      const userId = getAuthenticatedUserEmail(req);

      const registrationApplicationService = serviceContainer.get('registrationApplicationService');

      const result = await registrationApplicationService.updateRegistration(
        registrationId,
        updates,
        userId
      );

      res.json({
        success: true,
        message: 'Registration updated successfully',
        data: result,
      });
    } catch (error) {
      logger.error('Error updating registration:', error);
      res.status(400).json({
        success: false,
        error: error.message,
      });
    }
  }

  /**
   * Cancel registration using application service
   */
  static async cancelRegistration(req, res) {
    try {
      const { registrationId } = req.params;
      const { reason } = req.body;

      // Get the authenticated user's email for audit purposes
      const authenticatedUserEmail = getAuthenticatedUserEmail(req);

<<<<<<< HEAD
      console.log('🎯 Registration cancellation request received:', {
=======
      logger.info('🎯 Registration cancellation request received:', {
>>>>>>> 687e902d
        registrationId,
        reason,
        authenticatedUser: authenticatedUserEmail,
      });

      const registrationApplicationService = serviceContainer.get('registrationApplicationService');

      const result = await registrationApplicationService.cancelRegistration(
        registrationId,
        reason,
        authenticatedUserEmail
      );

      res.json({
        success: true,
        message: 'Registration cancelled successfully',
        data: result,
      });
    } catch (error) {
      logger.error('Error cancelling registration:', error);
      res.status(400).json({
        success: false,
        error: error.message,
      });
    }
  }

  /**
   * Validate registration for conflicts and eligibility
   */
  static async validateRegistration(req, res) {
    try {
      const registrationData = req.body;

      const registrationApplicationService = serviceContainer.get('registrationApplicationService');

      const validation =
        await registrationApplicationService.validateRegistration(registrationData);

      res.json({
        success: true,
        data: validation,
      });
    } catch (error) {
      logger.error('Error validating registration:', error);
      res.status(500).json({ error: error.message });
    }
  }

  /**
   * Get registration conflicts for a student
   */
  static async getRegistrationConflicts(req, res) {
    try {
      const { studentId } = req.params;

      const registrationApplicationService = serviceContainer.get('registrationApplicationService');

      const conflicts = await registrationApplicationService.getStudentConflicts(studentId);

      res.json({
        success: true,
        data: conflicts,
      });
    } catch (error) {
      logger.error('Error getting registration conflicts:', error);
      res.status(500).json({ error: error.message });
    }
  }

  /**
   * Register student (legacy endpoint for backward compatibility)
   */
  static async register(req, res) {
    try {
      const { studentId, classId, instructorId, registrationType } = req.body;

      // Get the authenticated user's email for audit purposes
      const authenticatedUserEmail = getAuthenticatedUserEmail(req);

<<<<<<< HEAD
      console.log('🎯 Legacy registration request received:', {
=======
      logger.info('🎯 Legacy registration request received:', {
>>>>>>> 687e902d
        studentId,
        classId,
        instructorId,
        registrationType,
        authenticatedUser: authenticatedUserEmail,
      });

      if (!studentId || !registrationType) {
        return res.status(400).json({ error: 'Missing required fields' });
      }

      const registrationData = {
        studentId,
        classId,
        instructorId,
        registrationType,
        schoolYear: '2025-2026',
        trimester: 'Fall',
      };

      const registrationApplicationService = serviceContainer.get('registrationApplicationService');
      const result = await registrationApplicationService.processRegistration(
        registrationData,
        authenticatedUserEmail
      );

      res.json({ success: true, registration: result });
    } catch (error) {
      logger.error('Error registering student:', error);
      res.status(500).json({ error: error.message });
    }
  }

  /**
   * Unregister student (legacy endpoint for backward compatibility)
   */
  static async unregister(req, res) {
    try {
<<<<<<< HEAD
      console.log('Unregister endpoint called with body:', req.body);
=======
      logger.info('Unregister endpoint called with body:', req.body);
>>>>>>> 687e902d

      // Handle HttpService payload format: [{ data: { registrationId, accessCode } }]
      let registrationId, accessCode;
      if (Array.isArray(req.body) && req.body[0]?.data) {
        registrationId = req.body[0].data.registrationId;
        accessCode = req.body[0].data.accessCode;
      } else {
        registrationId = req.body.registrationId;
        accessCode = req.body.accessCode;
      }

      // Get the authenticated user's email for audit purposes
      let authenticatedUserEmail = getAuthenticatedUserEmail(req);

      // If access code is provided, validate it and use it for more specific audit trail
      if (accessCode) {
        try {
          const userRepository = req.userRepository || serviceContainer.get('userRepository');
          const operatorUser = await userRepository.getOperatorUserByAccessCode(accessCode);
          if (operatorUser) {
            // Use the access code user's email for more precise audit trail
            authenticatedUserEmail = operatorUser.email || authenticatedUserEmail;
          }
        } catch (accessCodeError) {
<<<<<<< HEAD
          console.warn(
=======
          logger.warn(
>>>>>>> 687e902d
            'Could not validate access code for audit, using session user:',
            accessCodeError.message
          );
          // Continue with session-based authentication as fallback
        }
      }

      if (!authenticatedUserEmail) {
        return res.status(401).json({ error: 'Authentication required for registration deletion' });
      }

<<<<<<< HEAD
      console.log('🎯 Legacy unregister request received:', {
=======
      logger.info('🎯 Legacy unregister request received:', {
>>>>>>> 687e902d
        registrationId,
        authenticatedUser: authenticatedUserEmail,
        hasAccessCode: !!accessCode,
      });

      logger.info('Extracted registrationId:', registrationId);
      logger.info('registrationId type:', typeof registrationId);

      if (!registrationId) {
        logger.error('Missing registrationId in request body');
        return res.status(400).json({ error: 'Missing registrationId' });
      }

      const registrationApplicationService = serviceContainer.get('registrationApplicationService');
      await registrationApplicationService.cancelRegistration(
        registrationId,
        'Unregistered via legacy endpoint',
        authenticatedUserEmail
      );

      res.json({ success: true, message: 'Registration removed' });
    } catch (error) {
      logger.error('Error unregistering student:', error);
      res.status(500).json({ error: error.message });
    }
  }

  /**
   * Private method: Group registrations by type
   */
  static #groupByRegistrationType(registrations) {
    return registrations.reduce((acc, registration) => {
      const type = registration.registrationType;
      acc[type] = (acc[type] || 0) + 1;
      return acc;
    }, {});
  }
}<|MERGE_RESOLUTION|>--- conflicted
+++ resolved
@@ -100,11 +100,7 @@
       // Get the authenticated user's email for audit purposes
       const authenticatedUserEmail = getAuthenticatedUserEmail(req);
 
-<<<<<<< HEAD
-      console.log('🎯 Registration creation request received:', {
-=======
       logger.info('🎯 Registration creation request received:', {
->>>>>>> 687e902d
         ...requestData,
         authenticatedUser: authenticatedUserEmail,
         currentUser: req.currentUser,
@@ -206,11 +202,7 @@
       // Get the authenticated user's email for audit purposes
       const authenticatedUserEmail = getAuthenticatedUserEmail(req);
 
-<<<<<<< HEAD
-      console.log('🎯 Registration cancellation request received:', {
-=======
       logger.info('🎯 Registration cancellation request received:', {
->>>>>>> 687e902d
         registrationId,
         reason,
         authenticatedUser: authenticatedUserEmail,
@@ -291,11 +283,7 @@
       // Get the authenticated user's email for audit purposes
       const authenticatedUserEmail = getAuthenticatedUserEmail(req);
 
-<<<<<<< HEAD
-      console.log('🎯 Legacy registration request received:', {
-=======
       logger.info('🎯 Legacy registration request received:', {
->>>>>>> 687e902d
         studentId,
         classId,
         instructorId,
@@ -334,11 +322,7 @@
    */
   static async unregister(req, res) {
     try {
-<<<<<<< HEAD
-      console.log('Unregister endpoint called with body:', req.body);
-=======
       logger.info('Unregister endpoint called with body:', req.body);
->>>>>>> 687e902d
 
       // Handle HttpService payload format: [{ data: { registrationId, accessCode } }]
       let registrationId, accessCode;
@@ -363,11 +347,7 @@
             authenticatedUserEmail = operatorUser.email || authenticatedUserEmail;
           }
         } catch (accessCodeError) {
-<<<<<<< HEAD
-          console.warn(
-=======
           logger.warn(
->>>>>>> 687e902d
             'Could not validate access code for audit, using session user:',
             accessCodeError.message
           );
@@ -379,11 +359,7 @@
         return res.status(401).json({ error: 'Authentication required for registration deletion' });
       }
 
-<<<<<<< HEAD
-      console.log('🎯 Legacy unregister request received:', {
-=======
       logger.info('🎯 Legacy unregister request received:', {
->>>>>>> 687e902d
         registrationId,
         authenticatedUser: authenticatedUserEmail,
         hasAccessCode: !!accessCode,
