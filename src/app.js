import express from 'express';
import cors from 'cors';
import helmet from 'helmet';
import path from 'path';
import { fileURLToPath } from 'url';
import apiRoutes from './routes/api.js';
import staticRoutes from './routes/static.js';
import { initializeRepositories } from './middleware/auth.js';
import { configService } from './services/configurationService.js';
import { createLogger } from './utils/logger.js';
import { serviceContainer } from './infrastructure/container/serviceContainer.js';

const __filename = fileURLToPath(import.meta.url);
const __dirname = path.dirname(__filename);

const app = express();

// Initialize logger
const logger = createLogger(configService);

// Get configuration from config service
const serverConfig = configService.getServerConfig();
const PORT = serverConfig.port;
const BASE_URL = configService.getBaseUrl();

logger.info(`Environment: ${serverConfig.nodeEnv}`);
logger.info(`Base URL: ${BASE_URL}`);

// Security and CORS middleware
app.use(
  helmet({
    contentSecurityPolicy: {
      directives: {
        defaultSrc: ["'self'"],
        scriptSrc: [
          "'self'",
          "'unsafe-inline'", // Allow inline scripts
          'https://cdnjs.cloudflare.com',
          'https://cdn.jsdelivr.net',
        ],
        styleSrc: [
          "'self'",
          "'unsafe-inline'", // Allow inline styles
          'https://cdnjs.cloudflare.com',
          'https://fonts.googleapis.com',
        ],
        fontSrc: [
          "'self'",
          'https://fonts.gstatic.com',
          'https://fonts.googleapis.com',
          'https://cdnjs.cloudflare.com',
          'https://static.juicer.io',
          'data:',
        ],
        imgSrc: ["'self'", 'data:', 'https:'],
        connectSrc: ["'self'", 'https://fonts.googleapis.com', 'https://fonts.gstatic.com'],
        frameSrc: ["'none'"],
        objectSrc: ["'none'"],
        mediaSrc: ["'self'"],
      },
    },
  })
);

app.use(
  cors({
    origin: serverConfig.isDevelopment ? `http://localhost:${PORT}` : BASE_URL,
    credentials: true,
  })
);

// Body parsing middleware
app.use(express.json());
app.use(express.urlencoded({ extended: true }));

// Check if we're in development mode
const isDevelopment = serverConfig.nodeEnv === 'development';

// Development cache headers to prevent caching issues
const developmentStaticOptions = isDevelopment
  ? {
<<<<<<< HEAD
      setHeaders: (res, path) => {
=======
      setHeaders: (res, _path) => {
>>>>>>> 687e902d
        res.set({
          'Cache-Control': 'no-cache, no-store, must-revalidate',
          Pragma: 'no-cache',
          Expires: '0',
        });
      },
    }
  : {};

// Serve static files
app.use(express.static(path.join(__dirname, 'web'), developmentStaticOptions));

// Serve shared models for frontend access
app.use('/shared', express.static(path.join(__dirname, 'shared'), developmentStaticOptions));

// Serve core utilities for frontend access
app.use('/core', express.static(path.join(__dirname, 'core'), developmentStaticOptions));

// Apply authentication middleware to API routes (with exceptions)
// Apply repository initialization to all API routes (no authentication)
app.use('/api', initializeRepositories);

// Route handlers
app.use('/', staticRoutes);
app.use('/api', apiRoutes);

// 404 handler
app.use('*', (req, res) => {
  res.status(404).json({ error: 'Route not found' });
});

// Error handling middleware
app.use((error, req, res, _next) => {
  console.error('Unhandled error:', error);
  res.status(500).json({
    error: 'Internal server error',
    message: configService.isDevelopment() ? error.message : 'Something went wrong',
  });
});

/**
 * Initialize the application services
 */
export async function initializeApp() {
  await serviceContainer.initialize();
}

export { app, PORT };
export default app;<|MERGE_RESOLUTION|>--- conflicted
+++ resolved
@@ -79,11 +79,7 @@
 // Development cache headers to prevent caching issues
 const developmentStaticOptions = isDevelopment
   ? {
-<<<<<<< HEAD
-      setHeaders: (res, path) => {
-=======
       setHeaders: (res, _path) => {
->>>>>>> 687e902d
         res.set({
           'Cache-Control': 'no-cache, no-store, must-revalidate',
           Pragma: 'no-cache',
