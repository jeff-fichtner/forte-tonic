import { jest } from '@jest/globals';
import request from 'supertest';

// Mock the configuration service
const mockConfigService = {
  getGoogleSheetsAuth: jest.fn().mockReturnValue({
    clientEmail: 'test-service-account@test-project.iam.gserviceaccount.com',
    privateKey: 'test-private-key',
  }),
  getGoogleSheetsConfig: jest.fn().mockReturnValue({
    spreadsheetId: 'test-spreadsheet-id',
  }),
  getServerConfig: jest.fn().mockReturnValue({
    port: 3001,
    nodeEnv: 'test',
    isDevelopment: false,
    isTest: true,
    isProduction: false,
  }),
  getEmailConfig: jest.fn().mockReturnValue({
    smtpHost: 'test-smtp.example.com',
    smtpPort: 587,
    smtpSecure: false,
    smtpUser: 'test@example.com',
    smtpPassword: 'test-password',
    defaultFromAddress: 'test@example.com',
  }),
  getBaseUrl: jest.fn().mockReturnValue('http://localhost:3001'),
  isTest: jest.fn().mockReturnValue(true),
  isDevelopment: jest.fn().mockReturnValue(false),
};

// Mock the configuration service module
jest.unstable_mockModule('../../src/services/configurationService.js', () => ({
  configService: mockConfigService,
  ConfigurationService: class MockConfigurationService {
    constructor() {
      return mockConfigService;
    }
    static getRockBandClassIds() {
      return ['rock-band-1', 'rock-band-2'];
    }
  },
}));

// Mock the GoogleSheetsDbClient before importing anything else
jest.unstable_mockModule('../../src/database/googleSheetsDbClient.js', () => ({
  GoogleSheetsDbClient: jest.fn().mockImplementation((configService = mockConfigService) => ({
    spreadsheetId: 'test-sheet-id',
    getAllRecords: jest.fn().mockResolvedValue([
      ['admin@test.com', 'Test', 'Admin', '555-1234'],
      ['admin2@test.com', 'Test2', 'Admin2', '555-5678'],
    ]),
    readRange: jest.fn().mockResolvedValue([
      ['Header1', 'Header2', 'Header3'],
      ['Data1', 'Data2', 'Data3'],
    ]),
    writeRange: jest.fn().mockResolvedValue(true),
    insertIntoSheet: jest.fn().mockResolvedValue(true),
    appendRecord: jest.fn().mockResolvedValue(true),
    updateRecord: jest.fn().mockResolvedValue(true),
    deleteRecord: jest.fn().mockResolvedValue(true),
    getFromSheetByColumnValue: jest.fn().mockResolvedValue([]),
  })),
}));

// Mock the repositories and client directly
const mockUserRepository = {
  getAdmins: jest
    .fn()
    .mockResolvedValue([
      { id: '1', email: 'admin@test.com', firstName: 'Test', lastName: 'Admin', phone: '555-1234' },
    ]),
  getInstructors: jest.fn().mockResolvedValue([
    {
      id: '1',
      email: 'instructor@test.com',
      firstName: 'Test',
      lastName: 'Instructor',
      phone: '555-5678',
    },
  ]),
  getStudents: jest
    .fn()
    .mockResolvedValue([
      { id: '1', email: 'student@test.com', firstName: 'Test', lastName: 'Student', grade: '5' },
    ]),
  getParents: jest.fn().mockResolvedValue([
    {
      id: '1',
      email: 'parent@test.com',
      firstName: 'Test',
      lastName: 'Parent',
      phone: '555-9999',
    },
  ]),
  getRooms: jest
    .fn()
    .mockResolvedValue([{ id: '1', name: 'Piano Room', location: 'Main Building' }]),
  getOperatorByEmail: jest.fn().mockResolvedValue({
    email: process.env.OPERATOR_EMAIL || 'test-operator@example.com',
    role: 'operator',
    admin: '123456', // Access code instead of email
    instructor: null,
    parent: null,
  }),
  getAdminByAccessCode: jest.fn().mockResolvedValue({
    id: '1',
    email: 'admin@test.com',
    firstName: 'Test',
    lastName: 'Admin',
    phone: '555-1234',
    accessCode: '123456',
  }),
  getInstructorByAccessCode: jest.fn().mockResolvedValue(null),
  getParentByAccessCode: jest.fn().mockResolvedValue(null),
  getAdminByEmail: jest.fn().mockResolvedValue({
    id: '1',
    email: 'admin@test.com',
    firstName: 'Test',
    lastName: 'Admin',
    phone: '555-1234',
  }),
  getInstructorByEmail: jest.fn().mockResolvedValue(null),
  getParentByEmail: jest.fn().mockResolvedValue(null),
  getParentByPhone: jest.fn().mockResolvedValue(null),
};

const mockProgramRepository = {
  getClasses: jest.fn().mockResolvedValue([{ id: '1', name: 'Beginner Piano', instructorId: '1' }]),
  getRegistrations: jest
    .fn()
    .mockResolvedValue([{ id: '1', studentId: '1', classId: '1', registrationType: 'group' }]),
};

const mockDbClient = {
  spreadsheetId: 'test-sheet-id',
  auth: {
    constructor: { name: 'GoogleAuth' },
  },
  sheets: {
    spreadsheets: {
      get: jest.fn().mockResolvedValue({
        data: {
          properties: { title: 'Test Spreadsheet' },
          sheets: [{ properties: { title: 'Students' } }, { properties: { title: 'Instructors' } }],
        },
      }),
      values: {
        get: jest.fn().mockResolvedValue({
          data: {
            values: [
              ['Header1', 'Header2', 'Header3'],
              ['Data1', 'Data2', 'Data3'],
            ],
          },
        }),
      },
    },
  },
};

// Mock the middleware to add repositories to req
jest.unstable_mockModule('../../src/middleware/auth.js', () => ({
  initializeRepositories: (req, res, next) => {
    req.dbClient = mockDbClient;
    req.userRepository = mockUserRepository;
    req.programRepository = mockProgramRepository;
    req.currentUser = {
      email: process.env.OPERATOR_EMAIL || 'test-operator@example.com',
      admin: { id: '1', email: 'admin@test.com', firstName: 'Test', lastName: 'Admin' },
      instructor: null,
      parent: null,
      roles: [],
      primaryRole: 'admin',
      displayName: 'Test Admin',
<<<<<<< HEAD
=======
      operatorEmail: process.env.OPERATOR_EMAIL || 'test-operator@example.com',
>>>>>>> 687e902d
      toJSON: function () {
        return {
          email: this.email,
          admin: this.admin,
          instructor: this.instructor,
          parent: this.parent,
          roles: this.roles,
          primaryRole: this.primaryRole,
          displayName: this.displayName,
        };
      },
    };
    req.user = req.currentUser; // For compatibility
    next();
  },
  getAuthenticatedUserEmail: jest.fn().mockImplementation(req => {
    return req.currentUser?.operatorEmail || req.currentUser?.email || 'test-operator@example.com';
  }),
  requireAuth: (req, res, next) => next(),
  requireOperator: (req, res, next) => next(),
}));

// Mock the service container
jest.unstable_mockModule('../../src/infrastructure/container/serviceContainer.js', () => ({
  serviceContainer: {
    initialize: jest.fn().mockResolvedValue(undefined),
    getUserRepository: jest.fn().mockReturnValue(mockUserRepository),
    get: jest.fn().mockImplementation(serviceName => {
      const services = {
        userRepository: mockUserRepository,
        programRepository: mockProgramRepository,
        studentApplicationService: {
          getStudents: jest.fn().mockResolvedValue({
            students: [
              {
                id: '1',
                firstName: 'John',
                lastName: 'Doe',
                grade: '5',
                ageCategory: 'elementary',
                hasEmergencyContact: true,
                recommendedLessonDuration: 30,
              },
              {
                id: '2',
                firstName: 'Jane',
                lastName: 'Smith',
                grade: '8',
                ageCategory: 'middle',
                hasEmergencyContact: false,
                recommendedLessonDuration: 45,
              },
            ],
            totalCount: 2,
            page: 1,
            pageSize: 1000,
          }),
        },
      };
      return services[serviceName];
    }),
  },
}));

describe('Server Integration Tests', () => {
  let app;

  beforeAll(async () => {
    // Import the app after mocks are set up - use app.js to avoid starting server
    const appModule = await import('../../src/app.js');
    app = appModule.app;

    // Initialize the app services
    await appModule.initializeApp();
  });

  describe('Static Routes', () => {
    test('GET / should serve index.html', async () => {
      const response = await request(app).get('/');
      expect(response.status).toBe(200);
      expect(response.type).toBe('text/html');
    });

    test('GET /js/:filename should serve JavaScript files with correct MIME type', async () => {
      // This will try to load an actual file, so we'll test with a known file
      const response = await request(app).get('/js/viewModel.js');
      expect(response.status).toBe(200);
      expect(response.get('Content-Type')).toBe('application/javascript; charset=UTF-8');
    });
  });

  describe('API Routes', () => {
    describe('POST /api/getOperatorUser', () => {
      test('should return current user', async () => {
        const response = await request(app).post('/api/getOperatorUser').expect(200);

        // Handle double-stringified JSON from server
        let user;
        try {
          user = JSON.parse(JSON.parse(response.text));
        } catch {
          user = JSON.parse(response.text);
        }
        expect(user).toHaveProperty('email');
        expect(user).toHaveProperty('primaryRole');
        expect(user).toHaveProperty('displayName');
      });
    });

    describe('POST /api/getAdmins', () => {
      test('should return list of admins', async () => {
        const response = await request(app).post('/api/getAdmins').expect(200);

        let admins;
        try {
          admins = JSON.parse(JSON.parse(response.text));
        } catch {
          admins = JSON.parse(response.text);
        }
        expect(Array.isArray(admins)).toBe(true);
        expect(admins).toHaveLength(1);
        expect(admins[0]).toHaveProperty('email', 'admin@test.com');
      });
    });

    describe('POST /api/getInstructors', () => {
      test('should return list of instructors', async () => {
        const response = await request(app).post('/api/getInstructors').expect(200);

        let instructors;
        try {
          instructors = JSON.parse(JSON.parse(response.text));
        } catch {
          instructors = JSON.parse(response.text);
        }
        expect(Array.isArray(instructors)).toBe(true);
        expect(instructors).toHaveLength(1);
        expect(instructors[0]).toHaveProperty('email', 'instructor@test.com');
      });
    });

    describe('POST /api/getStudents', () => {
      test('should return list of students', async () => {
        const response = await request(app).post('/api/getStudents').expect(200);

        let result;
        try {
          result = JSON.parse(JSON.parse(response.text));
        } catch {
          result = JSON.parse(response.text);
        }

        // Should return direct array like other user endpoints
        expect(Array.isArray(result)).toBe(true);
        expect(result.length).toBeGreaterThan(0);
        expect(result[0]).toHaveProperty('id');
        expect(result[0]).toHaveProperty('firstName');
        expect(result[0]).toHaveProperty('lastName');
      });
    });

    describe('POST /api/getClasses', () => {
      test('should return list of classes', async () => {
        const response = await request(app).post('/api/getClasses').expect(200);

        let classes;
        try {
          classes = JSON.parse(JSON.parse(response.text));
        } catch {
          classes = JSON.parse(response.text);
        }
        expect(Array.isArray(classes)).toBe(true);
        expect(classes).toHaveLength(1);
        expect(classes[0]).toHaveProperty('name', 'Beginner Piano');
      });
    });

    describe('POST /api/getRooms', () => {
      test('should return list of rooms', async () => {
        const response = await request(app).post('/api/getRooms').expect(200);

        let rooms;
        try {
          rooms = JSON.parse(JSON.parse(response.text));
        } catch {
          rooms = JSON.parse(response.text);
        }
        expect(Array.isArray(rooms)).toBe(true);
        expect(rooms).toHaveLength(1);
        expect(rooms[0]).toHaveProperty('name', 'Piano Room');
      });
    });

    describe('POST /api/testConnection', () => {
      test('should test Google Sheets connection', async () => {
        const response = await request(app).post('/api/testConnection').expect(200);

        let result;
        try {
          result = JSON.parse(JSON.parse(response.text));
        } catch {
          result = JSON.parse(response.text);
        }
        expect(result).toHaveProperty('success', true);
        expect(result).toHaveProperty('spreadsheetTitle', 'Test Spreadsheet');
        expect(result).toHaveProperty('availableSheets');
        expect(Array.isArray(result.availableSheets)).toBe(true);
      });
    });

    describe('POST /api/testSheetData', () => {
      test('should test sheet data retrieval', async () => {
        const response = await request(app)
          .post('/api/testSheetData')
          .send({ sheetName: 'Students' })
          .expect(200);

        let result;
        try {
          result = JSON.parse(JSON.parse(response.text));
        } catch {
          result = JSON.parse(response.text);
        }
        expect(result).toHaveProperty('success', true);
        expect(result).toHaveProperty('sheetName', 'Students');
      });
    });

    describe('POST /api/authenticateByAccessCode', () => {
      test('should return authenticated user for valid access code', async () => {
        // Mock the repository method to return an admin for this test
        mockUserRepository.getAdminByAccessCode.mockResolvedValueOnce({
          id: '1',
          email: 'admin@test.com',
          firstName: 'Test',
          lastName: 'Admin',
          phone: '555-1234',
          accessCode: '123456',
          toJSON: function () {
            return {
              id: this.id,
              email: this.email,
              firstName: this.firstName,
              lastName: this.lastName,
              phone: this.phone,
              accessCode: this.accessCode,
            };
          },
        });

        const response = await request(app)
          .post('/api/authenticateByAccessCode')
          .send({ accessCode: '123456' })
          .expect(200);

        let user;
        try {
          user = JSON.parse(JSON.parse(response.text));
        } catch {
          user = JSON.parse(response.text);
        }

        expect(user).toHaveProperty('email', 'admin@test.com');
        expect(user).toHaveProperty('admin');
        expect(user.admin).toHaveProperty('firstName', 'Test');
        expect(user).toHaveProperty('instructor', null);
        expect(user).toHaveProperty('parent', null);
      });

      test('should return null for invalid access code', async () => {
        // Mock all repository methods to return null/undefined (using mockResolvedValue instead of mockResolvedValueOnce
        // because the controller may call these methods multiple times in fallback logic)
        mockUserRepository.getAdminByAccessCode.mockResolvedValue(null);
        mockUserRepository.getInstructorByAccessCode.mockResolvedValue(null);
        mockUserRepository.getParentByPhone.mockResolvedValue(null);

        const response = await request(app)
          .post('/api/authenticateByAccessCode')
          .send({ accessCode: '999999' })
          .expect(200);

        expect(response.text).toBe('null');
      });
    });
  });

  describe('Error Handling', () => {
    test('should handle 404 for non-existent routes', async () => {
      const response = await request(app).get('/non-existent-route').expect(404);
    });

    test('should handle 404 for non-existent API endpoints', async () => {
      const response = await request(app).post('/api/non-existent-endpoint').expect(404);
    });
  });

  describe('Middleware', () => {
    test('should apply CORS headers', async () => {
      const response = await request(app).get('/');
      expect(response.headers).toHaveProperty('access-control-allow-origin');
    });

    test('should apply security headers', async () => {
      const response = await request(app).get('/');
      expect(response.headers).toHaveProperty('x-frame-options');
      expect(response.headers).toHaveProperty('x-content-type-options');
    });
  });
});<|MERGE_RESOLUTION|>--- conflicted
+++ resolved
@@ -174,10 +174,7 @@
       roles: [],
       primaryRole: 'admin',
       displayName: 'Test Admin',
-<<<<<<< HEAD
-=======
       operatorEmail: process.env.OPERATOR_EMAIL || 'test-operator@example.com',
->>>>>>> 687e902d
       toJSON: function () {
         return {
           email: this.email,
