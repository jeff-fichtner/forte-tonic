/**
 * Registration Repository Delete Functionality Tests
 * ==================================================
 *
 * Tests for complete delete integrity including:
 * - Row deletion from Google Sheets
 * - Cache invalidation
 * - Error handling
 * - Data consistency
 */

// Import Jest testing utilities instead of Vitest
import { jest } from '@jest/globals';
import { RegistrationRepository } from '../../../src/repositories/registrationRepository.js';
import { RegistrationId } from '../../../src/utils/values/registrationId.js';

describe('RegistrationRepository - Delete Functionality', () => {
  let repository;
  let mockDbClient;
  let mockSheets;

  beforeEach(() => {
    // Mock Google Sheets API
    mockSheets = {
      spreadsheets: {
        values: {
          get: jest.fn(),
        },
        batchUpdate: jest.fn(),
      },
    };

    // Mock database client
    mockDbClient = {
      spreadsheetId: 'test-spreadsheet-id',
      sheets: mockSheets,
      cache: {
        delete: jest.fn(),
      },
      getCachedData: jest.fn(),
      clearCache: jest.fn(),
<<<<<<< HEAD
=======
      deleteRecord: jest.fn().mockResolvedValue(true),
>>>>>>> 687e902d
    };

    repository = new RegistrationRepository(mockDbClient);
    repository.clearCache = jest.fn();
    repository.cache = new Map(); // Add cache to repository for testing
  });

  afterEach(() => {
    jest.clearAllMocks();
  });

  describe('delete method', () => {
    const testRegistrationId = 'da8ca6c8-7626-40c3-9173-319f15effaea';
    const mockRegistration = {
      id: new RegistrationId(testRegistrationId),
      studentId: 'student-id',
      instructorId: 'instructor-id',
      day: 'Monday',
      startTime: '10:00',
      length: 30,
      registrationType: 'private',
    };

    test('should successfully delete a registration from Google Sheets', async () => {
      // Mock getById to return a registration
      repository.getById = jest.fn().mockResolvedValue(mockRegistration);

      // Mock Google Sheets response with test data
      const mockSheetData = {
        data: {
          values: [
            ['Id', 'StudentId', 'InstructorId', 'Day', 'StartTime'], // Header
            [testRegistrationId, 'student-1', 'instructor-1', 'Monday', '09:00'], // Row 1
            ['other-id', 'student-2', 'instructor-2', 'Tuesday', '10:00'], // Row 2
            [testRegistrationId, 'student-3', 'instructor-3', 'Wednesday', '11:00'], // Row 3 - Target
          ],
        },
      };

      // Setup mocks for new implementation
      repository.getById = jest.fn().mockResolvedValue(mockRegistration);
      repository.clearCache = jest.fn();

      // Execute delete
      const result = await repository.delete(testRegistrationId, 'test-user-id');

      // Verify success
      expect(result).toBe(true);

      // Verify getById was called to check existence
      expect(repository.getById).toHaveBeenCalledWith(expect.any(RegistrationId));

<<<<<<< HEAD
      // Verify Google Sheets API calls
      expect(mockSheets.spreadsheets.values.get).toHaveBeenCalledWith({
        spreadsheetId: 'test-spreadsheet-id',
        range: 'registrations!A:Z',
      });

      // Verify batchUpdate was called to delete the correct row (first occurrence)
      expect(mockSheets.spreadsheets.batchUpdate).toHaveBeenCalledWith({
        spreadsheetId: 'test-spreadsheet-id',
        resource: {
          requests: [
            {
              deleteDimension: {
                range: {
                  sheetId: 1484108306, // Correct sheetId for registrations sheet
                  dimension: 'ROWS',
                  startIndex: 1, // Row 2 in spreadsheet (0-based: header=0, first data row=1)
                  endIndex: 2,
                },
              },
            },
          ],
        },
      });
=======
      // Verify deleteRecord was called with correct parameters
      expect(mockDbClient.deleteRecord).toHaveBeenCalledWith(
        'registrations',
        testRegistrationId,
        'test-user-id'
      );
>>>>>>> 687e902d

      // Verify cache clearing
      expect(repository.clearCache).toHaveBeenCalled();
      expect(mockDbClient.clearCache).toHaveBeenCalledWith('registrations');
    });

    test('should handle string ID parameter', async () => {
      repository.getById = jest.fn().mockResolvedValue(mockRegistration);
<<<<<<< HEAD
      mockSheets.spreadsheets.values.get.mockResolvedValue({
        data: { values: [['Id'], [testRegistrationId]] },
      });
      mockSheets.spreadsheets.batchUpdate.mockResolvedValue({ data: {} });
=======
      repository.clearCache = jest.fn();
>>>>>>> 687e902d

      await repository.delete(testRegistrationId, 'test-user-id');

      expect(repository.getById).toHaveBeenCalledWith(expect.any(RegistrationId));
    });

    test('should handle RegistrationId object parameter', async () => {
      const registrationIdObj = new RegistrationId(testRegistrationId);
      repository.getById = jest.fn().mockResolvedValue(mockRegistration);
<<<<<<< HEAD
      mockSheets.spreadsheets.values.get.mockResolvedValue({
        data: { values: [['Id'], [testRegistrationId]] },
      });
      mockSheets.spreadsheets.batchUpdate.mockResolvedValue({ data: {} });
=======
      repository.clearCache = jest.fn();
>>>>>>> 687e902d

      await repository.delete(registrationIdObj, 'test-user-id');

      expect(repository.getById).toHaveBeenCalledWith(registrationIdObj);
    });

    test('should throw error if registration does not exist', async () => {
      repository.getById = jest.fn().mockResolvedValue(null);

<<<<<<< HEAD
      await expect(repository.delete(testRegistrationId)).rejects.toThrow(
=======
      await expect(repository.delete(testRegistrationId, 'test-user-id')).rejects.toThrow(
>>>>>>> 687e902d
        `Registration with ID ${testRegistrationId} not found`
      );

      expect(mockSheets.spreadsheets.values.get).not.toHaveBeenCalled();
      expect(mockSheets.spreadsheets.batchUpdate).not.toHaveBeenCalled();
    });

    test('should handle deleteRecord failure gracefully', async () => {
      repository.getById = jest.fn().mockResolvedValue(mockRegistration);
<<<<<<< HEAD
      mockSheets.spreadsheets.values.get.mockResolvedValue({
        data: {
          values: [
            ['Id', 'StudentId'],
            ['different-id', 'student-1'],
          ],
        },
      });

      await expect(repository.delete(testRegistrationId)).rejects.toThrow(
        `Registration with ID ${testRegistrationId} not found`
=======
      mockDbClient.deleteRecord.mockRejectedValue(new Error('Database delete failed'));

      await expect(repository.delete(testRegistrationId, 'test-user-id')).rejects.toThrow(
        'Database delete failed'
>>>>>>> 687e902d
      );

      expect(mockDbClient.deleteRecord).toHaveBeenCalledWith(
        'registrations',
        testRegistrationId,
        'test-user-id'
      );
    });

<<<<<<< HEAD
    test('should handle empty sheet data', async () => {
      repository.getById = jest.fn().mockResolvedValue(mockRegistration);
      mockSheets.spreadsheets.values.get.mockResolvedValue({
        data: { values: [] },
      });

      await expect(repository.delete(testRegistrationId)).rejects.toThrow(
        `Registration with ID ${testRegistrationId} not found`
      );
=======
    test('should handle getById returning null', async () => {
      repository.getById = jest.fn().mockResolvedValue(null);

      await expect(repository.delete(testRegistrationId, 'test-user-id')).rejects.toThrow(
        `Registration with ID ${testRegistrationId} not found`
      );

      expect(mockDbClient.deleteRecord).not.toHaveBeenCalled();
>>>>>>> 687e902d
    });

    test('should handle deleteRecord API errors gracefully', async () => {
      repository.getById = jest.fn().mockResolvedValue(mockRegistration);
<<<<<<< HEAD
      mockSheets.spreadsheets.values.get.mockRejectedValue(new Error('API Error'));

      await expect(repository.delete(testRegistrationId)).rejects.toThrow('API Error');
=======
      mockDbClient.deleteRecord.mockRejectedValue(new Error('API Error'));
>>>>>>> 687e902d

      await expect(repository.delete(testRegistrationId, 'test-user-id')).rejects.toThrow(
        'API Error'
      );
    });

    test('should handle deleteRecord database errors gracefully', async () => {
      repository.getById = jest.fn().mockResolvedValue(mockRegistration);
<<<<<<< HEAD
      mockSheets.spreadsheets.values.get.mockResolvedValue({
        data: { values: [['Id'], [testRegistrationId]] },
      });
      mockSheets.spreadsheets.batchUpdate.mockRejectedValue(new Error('Delete failed'));

      await expect(repository.delete(testRegistrationId)).rejects.toThrow('Delete failed');
=======
      mockDbClient.deleteRecord.mockRejectedValue(new Error('Delete failed'));

      await expect(repository.delete(testRegistrationId, 'test-user-id')).rejects.toThrow(
        'Delete failed'
      );
>>>>>>> 687e902d
    });

    test('should clear both repository and database client caches', async () => {
      repository.getById = jest.fn().mockResolvedValue(mockRegistration);
<<<<<<< HEAD
      mockSheets.spreadsheets.values.get.mockResolvedValue({
        data: { values: [['Id'], [testRegistrationId]] },
      });
      mockSheets.spreadsheets.batchUpdate.mockResolvedValue({ data: {} });
=======
      repository.clearCache = jest.fn();
>>>>>>> 687e902d

      await repository.delete(testRegistrationId, 'test-user-id');

      expect(repository.clearCache).toHaveBeenCalled();
      expect(mockDbClient.clearCache).toHaveBeenCalledWith('registrations');
    });
  });

  describe('delete integration with service layer', () => {
    test('should properly integrate with registration service cancellation', async () => {
      const testId = 'da8ca6c8-7626-40c3-9173-319f15effaea'; // Valid UUID

      // Mock a realistic scenario
      repository.getById = jest.fn().mockResolvedValue({
        id: new RegistrationId(testId),
        studentId: 'student-123',
        instructorId: 'instructor-456',
      });

<<<<<<< HEAD
      mockSheets.spreadsheets.values.get.mockResolvedValue({
        data: {
          values: [
            ['Id', 'StudentId', 'InstructorId'],
            ['other-id-1', 'student-1', 'instructor-1'],
            [testId, 'student-123', 'instructor-456'],
            ['other-id-2', 'student-2', 'instructor-2'],
          ],
        },
      });

      mockSheets.spreadsheets.batchUpdate.mockResolvedValue({ data: {} });
=======
      repository.clearCache = jest.fn();
>>>>>>> 687e902d

      const result = await repository.delete(testId, 'test-user@example.com');

      expect(result).toBe(true);

<<<<<<< HEAD
      // Verify correct row was targeted (row 3 in sheet, index 2 in data, so startIndex should be 2)
      expect(mockSheets.spreadsheets.batchUpdate).toHaveBeenCalledWith({
        spreadsheetId: 'test-spreadsheet-id',
        resource: {
          requests: [
            {
              deleteDimension: {
                range: {
                  sheetId: 1484108306, // Correct sheetId for registrations sheet
                  dimension: 'ROWS',
                  startIndex: 2, // 0-based: header=0, first row=1, target row=2
                  endIndex: 3,
                },
              },
            },
          ],
        },
      });
=======
      // Verify deleteRecord was called correctly
      expect(mockDbClient.deleteRecord).toHaveBeenCalledWith(
        'registrations',
        testId,
        'test-user@example.com'
      );

      // Verify cache was cleared
      expect(repository.clearCache).toHaveBeenCalled();
      expect(mockDbClient.clearCache).toHaveBeenCalledWith('registrations');
>>>>>>> 687e902d
    });
  });
});<|MERGE_RESOLUTION|>--- conflicted
+++ resolved
@@ -39,10 +39,7 @@
       },
       getCachedData: jest.fn(),
       clearCache: jest.fn(),
-<<<<<<< HEAD
-=======
       deleteRecord: jest.fn().mockResolvedValue(true),
->>>>>>> 687e902d
     };
 
     repository = new RegistrationRepository(mockDbClient);
@@ -95,39 +92,12 @@
       // Verify getById was called to check existence
       expect(repository.getById).toHaveBeenCalledWith(expect.any(RegistrationId));
 
-<<<<<<< HEAD
-      // Verify Google Sheets API calls
-      expect(mockSheets.spreadsheets.values.get).toHaveBeenCalledWith({
-        spreadsheetId: 'test-spreadsheet-id',
-        range: 'registrations!A:Z',
-      });
-
-      // Verify batchUpdate was called to delete the correct row (first occurrence)
-      expect(mockSheets.spreadsheets.batchUpdate).toHaveBeenCalledWith({
-        spreadsheetId: 'test-spreadsheet-id',
-        resource: {
-          requests: [
-            {
-              deleteDimension: {
-                range: {
-                  sheetId: 1484108306, // Correct sheetId for registrations sheet
-                  dimension: 'ROWS',
-                  startIndex: 1, // Row 2 in spreadsheet (0-based: header=0, first data row=1)
-                  endIndex: 2,
-                },
-              },
-            },
-          ],
-        },
-      });
-=======
       // Verify deleteRecord was called with correct parameters
       expect(mockDbClient.deleteRecord).toHaveBeenCalledWith(
         'registrations',
         testRegistrationId,
         'test-user-id'
       );
->>>>>>> 687e902d
 
       // Verify cache clearing
       expect(repository.clearCache).toHaveBeenCalled();
@@ -136,14 +106,7 @@
 
     test('should handle string ID parameter', async () => {
       repository.getById = jest.fn().mockResolvedValue(mockRegistration);
-<<<<<<< HEAD
-      mockSheets.spreadsheets.values.get.mockResolvedValue({
-        data: { values: [['Id'], [testRegistrationId]] },
-      });
-      mockSheets.spreadsheets.batchUpdate.mockResolvedValue({ data: {} });
-=======
-      repository.clearCache = jest.fn();
->>>>>>> 687e902d
+      repository.clearCache = jest.fn();
 
       await repository.delete(testRegistrationId, 'test-user-id');
 
@@ -153,14 +116,7 @@
     test('should handle RegistrationId object parameter', async () => {
       const registrationIdObj = new RegistrationId(testRegistrationId);
       repository.getById = jest.fn().mockResolvedValue(mockRegistration);
-<<<<<<< HEAD
-      mockSheets.spreadsheets.values.get.mockResolvedValue({
-        data: { values: [['Id'], [testRegistrationId]] },
-      });
-      mockSheets.spreadsheets.batchUpdate.mockResolvedValue({ data: {} });
-=======
-      repository.clearCache = jest.fn();
->>>>>>> 687e902d
+      repository.clearCache = jest.fn();
 
       await repository.delete(registrationIdObj, 'test-user-id');
 
@@ -170,11 +126,7 @@
     test('should throw error if registration does not exist', async () => {
       repository.getById = jest.fn().mockResolvedValue(null);
 
-<<<<<<< HEAD
-      await expect(repository.delete(testRegistrationId)).rejects.toThrow(
-=======
-      await expect(repository.delete(testRegistrationId, 'test-user-id')).rejects.toThrow(
->>>>>>> 687e902d
+      await expect(repository.delete(testRegistrationId, 'test-user-id')).rejects.toThrow(
         `Registration with ID ${testRegistrationId} not found`
       );
 
@@ -184,24 +136,10 @@
 
     test('should handle deleteRecord failure gracefully', async () => {
       repository.getById = jest.fn().mockResolvedValue(mockRegistration);
-<<<<<<< HEAD
-      mockSheets.spreadsheets.values.get.mockResolvedValue({
-        data: {
-          values: [
-            ['Id', 'StudentId'],
-            ['different-id', 'student-1'],
-          ],
-        },
-      });
-
-      await expect(repository.delete(testRegistrationId)).rejects.toThrow(
-        `Registration with ID ${testRegistrationId} not found`
-=======
       mockDbClient.deleteRecord.mockRejectedValue(new Error('Database delete failed'));
 
       await expect(repository.delete(testRegistrationId, 'test-user-id')).rejects.toThrow(
         'Database delete failed'
->>>>>>> 687e902d
       );
 
       expect(mockDbClient.deleteRecord).toHaveBeenCalledWith(
@@ -211,17 +149,6 @@
       );
     });
 
-<<<<<<< HEAD
-    test('should handle empty sheet data', async () => {
-      repository.getById = jest.fn().mockResolvedValue(mockRegistration);
-      mockSheets.spreadsheets.values.get.mockResolvedValue({
-        data: { values: [] },
-      });
-
-      await expect(repository.delete(testRegistrationId)).rejects.toThrow(
-        `Registration with ID ${testRegistrationId} not found`
-      );
-=======
     test('should handle getById returning null', async () => {
       repository.getById = jest.fn().mockResolvedValue(null);
 
@@ -230,18 +157,11 @@
       );
 
       expect(mockDbClient.deleteRecord).not.toHaveBeenCalled();
->>>>>>> 687e902d
     });
 
     test('should handle deleteRecord API errors gracefully', async () => {
       repository.getById = jest.fn().mockResolvedValue(mockRegistration);
-<<<<<<< HEAD
-      mockSheets.spreadsheets.values.get.mockRejectedValue(new Error('API Error'));
-
-      await expect(repository.delete(testRegistrationId)).rejects.toThrow('API Error');
-=======
       mockDbClient.deleteRecord.mockRejectedValue(new Error('API Error'));
->>>>>>> 687e902d
 
       await expect(repository.delete(testRegistrationId, 'test-user-id')).rejects.toThrow(
         'API Error'
@@ -250,32 +170,16 @@
 
     test('should handle deleteRecord database errors gracefully', async () => {
       repository.getById = jest.fn().mockResolvedValue(mockRegistration);
-<<<<<<< HEAD
-      mockSheets.spreadsheets.values.get.mockResolvedValue({
-        data: { values: [['Id'], [testRegistrationId]] },
-      });
-      mockSheets.spreadsheets.batchUpdate.mockRejectedValue(new Error('Delete failed'));
-
-      await expect(repository.delete(testRegistrationId)).rejects.toThrow('Delete failed');
-=======
       mockDbClient.deleteRecord.mockRejectedValue(new Error('Delete failed'));
 
       await expect(repository.delete(testRegistrationId, 'test-user-id')).rejects.toThrow(
         'Delete failed'
       );
->>>>>>> 687e902d
     });
 
     test('should clear both repository and database client caches', async () => {
       repository.getById = jest.fn().mockResolvedValue(mockRegistration);
-<<<<<<< HEAD
-      mockSheets.spreadsheets.values.get.mockResolvedValue({
-        data: { values: [['Id'], [testRegistrationId]] },
-      });
-      mockSheets.spreadsheets.batchUpdate.mockResolvedValue({ data: {} });
-=======
-      repository.clearCache = jest.fn();
->>>>>>> 687e902d
+      repository.clearCache = jest.fn();
 
       await repository.delete(testRegistrationId, 'test-user-id');
 
@@ -295,47 +199,12 @@
         instructorId: 'instructor-456',
       });
 
-<<<<<<< HEAD
-      mockSheets.spreadsheets.values.get.mockResolvedValue({
-        data: {
-          values: [
-            ['Id', 'StudentId', 'InstructorId'],
-            ['other-id-1', 'student-1', 'instructor-1'],
-            [testId, 'student-123', 'instructor-456'],
-            ['other-id-2', 'student-2', 'instructor-2'],
-          ],
-        },
-      });
-
-      mockSheets.spreadsheets.batchUpdate.mockResolvedValue({ data: {} });
-=======
-      repository.clearCache = jest.fn();
->>>>>>> 687e902d
+      repository.clearCache = jest.fn();
 
       const result = await repository.delete(testId, 'test-user@example.com');
 
       expect(result).toBe(true);
 
-<<<<<<< HEAD
-      // Verify correct row was targeted (row 3 in sheet, index 2 in data, so startIndex should be 2)
-      expect(mockSheets.spreadsheets.batchUpdate).toHaveBeenCalledWith({
-        spreadsheetId: 'test-spreadsheet-id',
-        resource: {
-          requests: [
-            {
-              deleteDimension: {
-                range: {
-                  sheetId: 1484108306, // Correct sheetId for registrations sheet
-                  dimension: 'ROWS',
-                  startIndex: 2, // 0-based: header=0, first row=1, target row=2
-                  endIndex: 3,
-                },
-              },
-            },
-          ],
-        },
-      });
-=======
       // Verify deleteRecord was called correctly
       expect(mockDbClient.deleteRecord).toHaveBeenCalledWith(
         'registrations',
@@ -346,7 +215,6 @@
       // Verify cache was cleared
       expect(repository.clearCache).toHaveBeenCalled();
       expect(mockDbClient.clearCache).toHaveBeenCalledWith('registrations');
->>>>>>> 687e902d
     });
   });
 });